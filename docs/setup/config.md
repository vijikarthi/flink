--- conflicted
+++ resolved
@@ -117,7 +117,6 @@
 
 If you are on YARN, then it is sufficient to authenticate the client with Kerberos. On a Flink standalone cluster you need to ensure that, initially, all nodes are authenticated with Kerberos using the `kinit` tool.
 
-<<<<<<< HEAD
 > Keytab (security principal and keytab can be configured through Flink configuration file)
 - `security.keytab`: Path to Keytab file
 - `security.principal`: Principal associated with the keytab
@@ -125,7 +124,7 @@
 Kerberos ticket renewal is abstracted and automatically handled by the Hadoop/Kafka/ZK login modules and ensures that tickets are renewed in time and you can be sure to be authenticated until the end of the ticket life time.
 
 For Kafka and ZK, process-wide JAAS config will be created using the provided security credentials and the Kerberos authentication will be handled by Kafka/ZK login handlers.
-=======
+
 ### Secure Cookie Authentication
 
 Flink supports hardening below cluster components through secure cookie implementation.
@@ -141,7 +140,6 @@
 Alternatively, secure cookie value can be provided through Flink/Yarn CLI using "-k" or "--cookie" parameter option.
 
 The web runtime module prompts for secure cookie using standard basic HTTP authentication mechanism, where the user id field is noop and the password field will be used to capture the secure cookie.
->>>>>>> cd9f6b93
 
 ### Other
 
