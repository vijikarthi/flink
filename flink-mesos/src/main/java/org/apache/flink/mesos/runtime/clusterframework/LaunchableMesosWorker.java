/*
 * Licensed to the Apache Software Foundation (ASF) under one
 * or more contributor license agreements.  See the NOTICE file
 * distributed with this work for additional information
 * regarding copyright ownership.  The ASF licenses this file
 * to you under the Apache License, Version 2.0 (the
 * "License"); you may not use this file except in compliance
 * with the License.  You may obtain a copy of the License at
 *
 *     http://www.apache.org/licenses/LICENSE-2.0
 *
 * Unless required by applicable law or agreed to in writing, software
 * distributed under the License is distributed on an "AS IS" BASIS,
 * WITHOUT WARRANTIES OR CONDITIONS OF ANY KIND, either express or implied.
 * See the License for the specific language governing permissions and
 * limitations under the License.
 */

package org.apache.flink.mesos.runtime.clusterframework;

import com.netflix.fenzo.ConstraintEvaluator;
import com.netflix.fenzo.TaskAssignmentResult;
import com.netflix.fenzo.TaskRequest;
import com.netflix.fenzo.VMTaskFitnessCalculator;
import org.apache.flink.configuration.ConfigConstants;
import org.apache.flink.configuration.Configuration;
import org.apache.flink.mesos.Utils;
import org.apache.flink.mesos.scheduler.LaunchableTask;
import org.apache.flink.mesos.util.MesosArtifactResolver;
import org.apache.flink.mesos.util.MesosConfiguration;
import org.apache.flink.runtime.clusterframework.ContaineredTaskManagerParameters;
import org.apache.flink.runtime.clusterframework.ContainerSpecification;
import org.apache.flink.util.Preconditions;
import org.apache.mesos.Protos;
import org.slf4j.Logger;
import org.slf4j.LoggerFactory;

import java.util.Collections;
import java.util.List;
import java.util.Map;
import java.util.concurrent.atomic.AtomicReference;

import static org.apache.flink.mesos.Utils.variable;
import static org.apache.flink.mesos.Utils.range;
import static org.apache.flink.mesos.Utils.ranges;
import static org.apache.flink.mesos.Utils.scalar;

/**
 * Implements the launch of a Mesos worker.
 *
 * Translates the abstract {@link ContainerSpecification} into a concrete
 * Mesos-specific {@link Protos.TaskInfo}.
 */
public class LaunchableMesosWorker implements LaunchableTask {

	protected static final Logger LOG = LoggerFactory.getLogger(LaunchableMesosWorker.class);
	/**
	 * The set of configuration keys to be dynamically configured with a port allocated from Mesos.
	 */
	private static String[] TM_PORT_KEYS = {
		"taskmanager.rpc.port",
		"taskmanager.data.port" };

	private final MesosArtifactResolver resolver;
	private final ContainerSpecification containerSpec;
	private final MesosTaskManagerParameters params;
	private final Protos.TaskID taskID;
	private final Request taskRequest;
	private final MesosConfiguration mesosConfiguration;

	/**
	 * Construct a launchable Mesos worker.
	 * @param resolver The resolver for retrieving artifacts (e.g. jars, configuration)
	 * @param params the TM parameters such as memory, cpu to acquire.
	 * @param containerSpec an abstract container specification for launch time.
	 * @param taskID the taskID for this worker.
	 */
	public LaunchableMesosWorker(
<<<<<<< HEAD
		MesosArtifactResolver resolver, MesosTaskManagerParameters params,
		ContainerSpecification containerSpec, Protos.TaskID taskID, MesosConfiguration mesosConfiguration) {
		this.resolver = resolver;
		this.params = params;
		this.containerSpec = containerSpec;
		this.taskID = taskID;
		this.mesosConfiguration = mesosConfiguration;
=======
			MesosArtifactResolver resolver,
			MesosTaskManagerParameters params,
			ContainerSpecification containerSpec,
			Protos.TaskID taskID) {
		this.resolver = Preconditions.checkNotNull(resolver);
		this.params = Preconditions.checkNotNull(params);
		this.containerSpec = Preconditions.checkNotNull(containerSpec);
		this.taskID = Preconditions.checkNotNull(taskID);
>>>>>>> 6181302f
		this.taskRequest = new Request();
	}

	public Protos.TaskID taskID() {
		return taskID;
	}

	@Override
	public TaskRequest taskRequest() {
		return taskRequest;
	}

	class Request implements TaskRequest {
		private final AtomicReference<TaskRequest.AssignedResources> assignedResources = new AtomicReference<>();

		@Override
		public String getId() {
			return taskID.getValue();
		}

		@Override
		public String taskGroupName() {
			return "";
		}

		@Override
		public double getCPUs() {
			return params.cpus();
		}

		@Override
		public double getMemory() {
			return params.containeredParameters().taskManagerTotalMemoryMB();
		}

		@Override
		public double getNetworkMbps() {
			return 0.0;
		}

		@Override
		public double getDisk() {
			return 0.0;
		}

		@Override
		public int getPorts() {
			return TM_PORT_KEYS.length;
		}

		@Override
		public Map<String, NamedResourceSetRequest> getCustomNamedResources() {
			return Collections.emptyMap();
		}

		@Override
		public List<? extends ConstraintEvaluator> getHardConstraints() {
			return params.constraints();
		}

		@Override
		public List<? extends VMTaskFitnessCalculator> getSoftConstraints() {
			return null;
		}

		@Override
		public void setAssignedResources(AssignedResources assignedResources) {
			this.assignedResources.set(assignedResources);
		}

		@Override
		public AssignedResources getAssignedResources() {
			return assignedResources.get();
		}

		@Override
		public String toString() {
			return "Request{" +
				"cpus=" + getCPUs() +
				"memory=" + getMemory() +
				'}';
		}
	}

	/**
	 * Construct the TaskInfo needed to launch the worker.
	 * @param slaveId the assigned slave.
	 * @param assignment the assignment details.
	 * @return a fully-baked TaskInfo.
	 */
	@Override
	public Protos.TaskInfo launch(Protos.SlaveID slaveId, TaskAssignmentResult assignment) {

		ContaineredTaskManagerParameters tmParams = params.containeredParameters();

		final Configuration dynamicProperties = new Configuration();

		// incorporate the dynamic properties set by the template
		dynamicProperties.addAll(containerSpec.getDynamicConfiguration());

		// build a TaskInfo with assigned resources, environment variables, etc
		final Protos.TaskInfo.Builder taskInfo = Protos.TaskInfo.newBuilder()
			.setSlaveId(slaveId)
			.setTaskId(taskID)
			.setName(taskID.getValue())
			.addResources(scalar("cpus", assignment.getRequest().getCPUs()))
			.addResources(scalar("mem", assignment.getRequest().getMemory()));

		final Protos.CommandInfo.Builder cmd = taskInfo.getCommandBuilder();
		final Protos.Environment.Builder env = cmd.getEnvironmentBuilder();
		final StringBuilder jvmArgs = new StringBuilder();

		//configure task manager hostname property if hostname override property is supplied
		if(params.taskManagerHostName().isDefined()) {
			final String taskManagerHostName = params.taskManagerHostName().get().replace("_TASK",taskID.getValue());
			dynamicProperties.setString(ConfigConstants.TASK_MANAGER_HOSTNAME_KEY, taskManagerHostName);
		}

		// use the assigned ports for the TM
		if (assignment.getAssignedPorts().size() < TM_PORT_KEYS.length) {
			throw new IllegalArgumentException("unsufficient # of ports assigned");
		}
		for (int i = 0; i < TM_PORT_KEYS.length; i++) {
			int port = assignment.getAssignedPorts().get(i);
			String key = TM_PORT_KEYS[i];
			taskInfo.addResources(ranges("ports", range(port, port)));
			dynamicProperties.setInteger(key, port);
		}

		// ship additional files
		for(ContainerSpecification.Artifact artifact : containerSpec.getArtifacts()) {
			cmd.addUris(Utils.uri(resolver, artifact));
		}

		// propagate environment variables
		for (Map.Entry<String, String> entry : params.containeredParameters().taskManagerEnv().entrySet()) {
			env.addVariables(variable(entry.getKey(), entry.getValue()));
		}
		for (Map.Entry<String, String> entry : containerSpec.getEnvironmentVariables().entrySet()) {
			env.addVariables(variable(entry.getKey(), entry.getValue()));
		}

		// propagate the Mesos task ID to the TM
		env.addVariables(variable(MesosConfigKeys.ENV_FLINK_CONTAINER_ID, taskInfo.getTaskId().getValue()));

		// finalize the memory parameters
		jvmArgs.append(" -Xms").append(tmParams.taskManagerHeapSizeMB()).append("m");
		jvmArgs.append(" -Xmx").append(tmParams.taskManagerHeapSizeMB()).append("m");
		jvmArgs.append(" -XX:MaxDirectMemorySize=").append(tmParams.taskManagerDirectMemoryLimitMB()).append("m");

		// pass dynamic system properties
		jvmArgs.append(' ').append(
			ContainerSpecification.formatSystemProperties(containerSpec.getSystemProperties()));

		// finalize JVM args
		env.addVariables(variable(MesosConfigKeys.ENV_JVM_ARGS, jvmArgs.toString()));

		// populate TASK_NAME and FRAMEWORK_NAME environment variables to the TM container
		env.addVariables(variable(MesosConfigKeys.ENV_TASK_NAME, taskInfo.getTaskId().getValue()));
		env.addVariables(variable(MesosConfigKeys.ENV_FRAMEWORK_NAME, mesosConfiguration.frameworkInfo().getName()));

		// build the launch command w/ dynamic application properties
		StringBuilder launchCommand = new StringBuilder();
		if(params.bootstrapCommand().isDefined()) {
			launchCommand.append(params.bootstrapCommand().get()).append(" && ");
		}
		launchCommand.append("$FLINK_HOME/bin/mesos-taskmanager.sh ");
		launchCommand.append(ContainerSpecification.formatSystemProperties(dynamicProperties));
		cmd.setValue(launchCommand.toString());

		// build the container info
		Protos.ContainerInfo.Builder containerInfo = Protos.ContainerInfo.newBuilder();
		// in event that no docker image or mesos image name is specified, we must still
		// set type to MESOS
		containerInfo.setType(Protos.ContainerInfo.Type.MESOS);
		switch(params.containerType()) {
			case MESOS:
				if(params.containerImageName().isDefined()) {
					containerInfo
						.setMesos(Protos.ContainerInfo.MesosInfo.newBuilder()
							.setImage(Protos.Image.newBuilder()
								.setType(Protos.Image.Type.DOCKER)
								.setDocker(Protos.Image.Docker.newBuilder()
									.setName(params.containerImageName().get()))));
				}
				break;

			case DOCKER:
				assert(params.containerImageName().isDefined());
					containerInfo
					.setType(Protos.ContainerInfo.Type.DOCKER)
					.setDocker(Protos.ContainerInfo.DockerInfo.newBuilder()
						.setNetwork(Protos.ContainerInfo.DockerInfo.Network.HOST)
						.setImage(params.containerImageName().get()));
				break;

			default:
				throw new IllegalStateException("unsupported container type");
		}

		// add any volumes to the containerInfo
		containerInfo.addAllVolumes(params.containerVolumes());
		taskInfo.setContainer(containerInfo);


		return taskInfo.build();
	}

	@Override
	public String toString() {
		return "LaunchableMesosWorker{" +
			"taskID=" + taskID +
			"taskRequest=" + taskRequest +
			'}';
	}
}<|MERGE_RESOLUTION|>--- conflicted
+++ resolved
@@ -76,24 +76,16 @@
 	 * @param taskID the taskID for this worker.
 	 */
 	public LaunchableMesosWorker(
-<<<<<<< HEAD
-		MesosArtifactResolver resolver, MesosTaskManagerParameters params,
-		ContainerSpecification containerSpec, Protos.TaskID taskID, MesosConfiguration mesosConfiguration) {
-		this.resolver = resolver;
-		this.params = params;
-		this.containerSpec = containerSpec;
-		this.taskID = taskID;
-		this.mesosConfiguration = mesosConfiguration;
-=======
 			MesosArtifactResolver resolver,
 			MesosTaskManagerParameters params,
 			ContainerSpecification containerSpec,
-			Protos.TaskID taskID) {
+			Protos.TaskID taskID,
+			MesosConfiguration mesosConfiguration) {
 		this.resolver = Preconditions.checkNotNull(resolver);
 		this.params = Preconditions.checkNotNull(params);
 		this.containerSpec = Preconditions.checkNotNull(containerSpec);
 		this.taskID = Preconditions.checkNotNull(taskID);
->>>>>>> 6181302f
+		this.mesosConfiguration = mesosConfiguration;
 		this.taskRequest = new Request();
 	}
 
