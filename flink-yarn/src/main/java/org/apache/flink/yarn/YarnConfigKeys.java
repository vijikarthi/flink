/*
 * Licensed to the Apache Software Foundation (ASF) under one
 * or more contributor license agreements.  See the NOTICE file
 * distributed with this work for additional information
 * regarding copyright ownership.  The ASF licenses this file
 * to you under the Apache License, Version 2.0 (the
 * "License"); you may not use this file except in compliance
 * with the License.  You may obtain a copy of the License at
 *
 *     http://www.apache.org/licenses/LICENSE-2.0
 *
 * Unless required by applicable law or agreed to in writing, software
 * distributed under the License is distributed on an "AS IS" BASIS,
 * WITHOUT WARRANTIES OR CONDITIONS OF ANY KIND, either express or implied.
 * See the License for the specific language governing permissions and
 * limitations under the License.
 */

package org.apache.flink.yarn;

/**
 * The Yarn environment variables used for settings of the containers.
 */
public class YarnConfigKeys {

	// ------------------------------------------------------------------------
	//  Environment variable names
	// ------------------------------------------------------------------------

	public final static String ENV_TM_MEMORY = "_CLIENT_TM_MEMORY";
	public final static String ENV_TM_COUNT = "_CLIENT_TM_COUNT";
	public final static String ENV_APP_ID = "_APP_ID";
	public static final String ENV_CLIENT_HOME_DIR = "_CLIENT_HOME_DIR";
	public static final String ENV_CLIENT_SHIP_FILES = "_CLIENT_SHIP_FILES";
	public static final String ENV_SLOTS = "_SLOTS";
	public static final String ENV_DETACHED = "_DETACHED";
	public static final String ENV_DYNAMIC_PROPERTIES = "_DYNAMIC_PROPERTIES";

	public static final String ENV_FLINK_CLASSPATH = "_FLINK_CLASSPATH";

	public final static String FLINK_JAR_PATH = "_FLINK_JAR_PATH"; // the Flink jar resource location (in HDFS).

<<<<<<< HEAD
	public final static String KEYTAB_PATH = "_KEYTAB_PATH";
	public final static String KEYTAB_PRINCIPAL = "_KEYTAB_PRINCIPAL";
	public final static String ENV_HADOOP_USER_NAME = "HADOOP_USER_NAME";
=======
	public static final String ENV_ZOOKEEPER_NAMESPACE = "_ZOOKEEPER_NAMESPACE";


>>>>>>> 082d87e5
	// ------------------------------------------------------------------------

	/** Private constructor to prevent instantiation */
	private YarnConfigKeys() {}

}<|MERGE_RESOLUTION|>--- conflicted
+++ resolved
@@ -40,15 +40,12 @@
 
 	public final static String FLINK_JAR_PATH = "_FLINK_JAR_PATH"; // the Flink jar resource location (in HDFS).
 
-<<<<<<< HEAD
 	public final static String KEYTAB_PATH = "_KEYTAB_PATH";
 	public final static String KEYTAB_PRINCIPAL = "_KEYTAB_PRINCIPAL";
 	public final static String ENV_HADOOP_USER_NAME = "HADOOP_USER_NAME";
-=======
 	public static final String ENV_ZOOKEEPER_NAMESPACE = "_ZOOKEEPER_NAMESPACE";
 
 
->>>>>>> 082d87e5
 	// ------------------------------------------------------------------------
 
 	/** Private constructor to prevent instantiation */
