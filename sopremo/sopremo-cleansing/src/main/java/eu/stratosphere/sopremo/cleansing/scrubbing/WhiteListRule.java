--- conflicted
+++ resolved
@@ -23,28 +23,9 @@
 	public WhiteListRule(List<? extends JsonNode> possibleValues, JsonNode defaultValue, EvaluationExpression targetPath) {
 		super(targetPath);
 		this.possibleValues = (List<JsonNode>) possibleValues;
-<<<<<<< HEAD
-		this.setValueCorrection(new DefaultValueCorrection(defaultValue));
-	}
-
-	private void readObject(ObjectInputStream ois) throws IOException, ClassNotFoundException {
-		ois.defaultReadObject();
-		this.possibleValues = new ArrayList<JsonNode>();
-		ArrayNode array = SopremoUtil.deserializeNode(ois, ArrayNode.class);
-		for (JsonNode jsonNode : array)
-			this.possibleValues.add(jsonNode);
-	}
-
-	private void writeObject(ObjectOutputStream oos) throws IOException {
-		oos.defaultWriteObject();
-		SopremoUtil.serializeNode(oos, new ArrayNode(null).addAll(this.possibleValues));
-	}
-
-=======
 		setValueCorrection(new DefaultValueCorrection(defaultValue));
 	}
 
->>>>>>> 082f89a3
 	@Override
 	protected boolean validate(JsonNode value, ValidationContext context) {
 		return this.possibleValues.contains(value);
